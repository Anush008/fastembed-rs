<div align="center">
  <h1><a href="https://crates.io/crates/fastembed">FastEmbed-rs 🦀</a></h1>
 <h3>Rust implementation of <a href="https://github.com/qdrant/fastembed" target="_blank">@qdrant/fastembed</a></h3>
  <a href="https://crates.io/crates/fastembed"><img src="https://img.shields.io/crates/v/fastembed.svg" alt="Crates.io"></a>
  <a href="https://github.com/Anush008/fastembed-rs/blob/master/LICENSE"><img src="https://img.shields.io/badge/license-apache-blue.svg" alt="MIT Licensed"></a>
  <a href="https://github.com/Anush008/fastembed-rs/actions/workflows/release.yml"><img src="https://github.com/Anush008/fastembed-rs/actions/workflows/release.yml/badge.svg?branch=main" alt="Semantic release"></a>
</div>

## 🍕 Features

- Supports synchronous usage. No dependency on Tokio.
- Uses [@pykeio/ort](https://github.com/pykeio/ort) for performant ONNX inference.
- Uses [@huggingface/tokenizers](https://github.com/huggingface/tokenizers) for fast encodings.
- Supports batch embeddings generation with parallelism using [@rayon-rs/rayon](https://github.com/rayon-rs/rayon).

The default model is Flag Embedding, which is top of the [MTEB](https://huggingface.co/spaces/mteb/leaderboard) leaderboard.

## 🔍 Not looking for Rust?

- Python 🐍: [fastembed](https://github.com/qdrant/fastembed)
- Go 🐳: [fastembed-go](https://github.com/Anush008/fastembed-go)
- JavaScript 🌐: [fastembed-js](https://github.com/Anush008/fastembed-js)

## 🤖 Models

### Text Embedding

- [**BAAI/bge-base-en-v1.5**](https://huggingface.co/BAAI/bge-base-en-v1.5)
- [**BAAI/bge-small-en-v1.5**](https://huggingface.co/BAAI/bge-small-en-v1.5) - Default
- [**BAAI/bge-large-en-v1.5**](https://huggingface.co/BAAI/bge-large-en-v1.5)
- [**BAAI/bge-small-zh-v1.5**](https://huggingface.co/BAAI/bge-small-zh-v1.5)
- [**sentence-transformers/all-MiniLM-L6-v2**](https://huggingface.co/sentence-transformers/all-MiniLM-L6-v2)
- [**sentence-transformers/all-MiniLM-L12-v2**](https://huggingface.co/sentence-transformers/all-MiniLM-L12-v2)
- [**sentence-transformers/paraphrase-MiniLM-L12-v2**](https://huggingface.co/sentence-transformers/paraphrase-MiniLM-L12-v2)
- [**sentence-transformers/paraphrase-multilingual-mpnet-base-v2**](https://huggingface.co/sentence-transformers/paraphrase-multilingual-mpnet-base-v2)
- [**nomic-ai/nomic-embed-text-v1**](https://huggingface.co/nomic-ai/nomic-embed-text-v1)
- [**nomic-ai/nomic-embed-text-v1.5**](https://huggingface.co/nomic-ai/nomic-embed-text-v1.5)
- [**intfloat/multilingual-e5-small**](https://huggingface.co/intfloat/multilingual-e5-small)
- [**intfloat/multilingual-e5-base**](https://huggingface.co/intfloat/multilingual-e5-base)
- [**intfloat/multilingual-e5-large**](https://huggingface.co/intfloat/multilingual-e5-large)
- [**mixedbread-ai/mxbai-embed-large-v1**](https://huggingface.co/mixedbread-ai/mxbai-embed-large-v1)
- [**Alibaba-NLP/gte-base-en-v1.5**](https://huggingface.co/Alibaba-NLP/gte-base-en-v1.5)
- [**Alibaba-NLP/gte-large-en-v1.5**](https://huggingface.co/Alibaba-NLP/gte-large-en-v1.5)

### Sparse Text Embedding

- [**prithivida/Splade_PP_en_v1**](https://huggingface.co/prithivida/Splade_PP_en_v1) - Default

### Image Embedding

- [**Qdrant/clip-ViT-B-32-vision**](https://huggingface.co/Qdrant/clip-ViT-B-32-vision) - Default
- [**Qdrant/resnet50-onnx**](https://huggingface.co/Qdrant/resnet50-onnx)
- [**Qdrant/Unicom-ViT-B-16**](https://huggingface.co/Qdrant/Unicom-ViT-B-16)
- [**Qdrant/Unicom-ViT-B-32**](https://huggingface.co/Qdrant/Unicom-ViT-B-32)

### Reranking

- [**BAAI/bge-reranker-base**](https://huggingface.co/BAAI/bge-reranker-base)
- [**jinaai/jina-reranker-v1-turbo-en**](https://huggingface.co/jinaai/jina-reranker-v1-turbo-en)
- [**jinaai/jina-reranker-v2-base-multiligual**](https://huggingface.co/jinaai/jina-reranker-v2-base-multilingual)

## 🚀 Installation

Run the following command in your project directory:

```bash
cargo add fastembed
```

Or add the following line to your Cargo.toml:

```toml
[dependencies]
fastembed = "3"
```

## 📖 Usage

### Generating Text Embeddings

```rust
use fastembed::{TextEmbedding, InitOptions, EmbeddingModel};

// With default InitOptions
let model = TextEmbedding::try_new(Default::default())?;

// With custom InitOptions
let model = TextEmbedding::try_new(InitOptions {
    model_name: EmbeddingModel::AllMiniLML6V2,
    show_download_progress: true,
    ..Default::default()
})?;

let documents = vec![
    "passage: Hello, World!",
    "query: Hello, World!",
    "passage: This is an example passage.",
    // You can leave out the prefix but it's recommended
    "fastembed-rs is licensed under Apache  2.0"
    ];

 // Generate embeddings with the default batch size, 256
 let embeddings = model.embed(documents, None)?;

 println!("Embeddings length: {}", embeddings.len()); // -> Embeddings length: 4
 println!("Embedding dimension: {}", embeddings[0].len()); // -> Embedding dimension: 384

```

### Image Embedding

```rust
use fastembed::{ImageEmbedding, ImageInitOptions, ImageEmbeddingModel};

// With default InitOptions
let model = ImageEmbedding::try_new(Default::default())?;

// With custom InitOptions
let model = ImageEmbedding::try_new(ImageInitOptions {
    model_name: ImageEmbeddingModel::ClipVitB32,
    show_download_progress: true,
    ..Default::default()
})?;

let images = vec!["assets/image_0.png", "assets/image_1.png"];

// Generate embeddings with the default batch size, 256
let embeddings = model.embed(images, None)?;

println!("Embeddings length: {}", embeddings.len()); // -> Embeddings length: 2
println!("Embedding dimension: {}", embeddings[0].len()); // -> Embedding dimension: 512
```

### Candidates Reranking

```rust
use fastembed::{TextRerank, RerankInitOptions, RerankerModel};

let model = TextRerank::try_new(RerankInitOptions {
    model_name: RerankerModel::BGERerankerBase,
    show_download_progress: true,
    ..Default::default()
})
.unwrap();

let documents = vec![
    "hi",
    "The giant panda (Ailuropoda melanoleuca), sometimes called a panda bear, is a bear species endemic to China.",
    "panda is animal",
    "i dont know",
    "kind of mammal",
];

// Rerank with the default batch size
let results = model.rerank("what is panda?", documents, true, None);
println!("Rerank result: {:?}", results);
```

<<<<<<< HEAD
Alternatively, raw `.onnx` files can be loaded through the `UserDefinedEmbeddingModel` struct (for "bring your own" text embedding models) using `TextEmbedding::try_new_from_user_defined(...)`. Similarly,
"bring your own" image embedding models can be loaded using the `UserDefinedImageEmbeddingModel` struct and `ImageEmbedding::try_new_from_user_defined(...)`,
"bring your own" reranking models can be loaded using the `UserDefinedRerankingModel` struct and `TextRerank::try_new_from_user_defined(...)`.
=======
Alternatively, local model files can be used for inference via the `try_new_from_user_defined(...)` methods of respective structs.
>>>>>>> 38db1897
For example:

```rust
let model = UserDefinedEmbeddingModel {
      onnx_file: include_bytes!("model.onnx").to_vec(),
      tokenizer_files: include_bytes!("tokenizer.json").to_vec(),
};

let user_def_model =
    TextEmbedding::try_new_from_user_defined(user_def_model, Default::default()).unwrap();
```

## 🚒 Under the hood

### Why fast?

It's important we justify the "fast" in FastEmbed. FastEmbed is fast because:

1. Quantized model weights
2. ONNX Runtime which allows for inference on CPU, GPU, and other dedicated runtimes

### Why light?

1. No hidden dependencies via Huggingface Transformers

### Why accurate?

1. Better than OpenAI Ada-002
2. Top of the Embedding leaderboards e.g. [MTEB](https://huggingface.co/spaces/mteb/leaderboard)

## 📄 LICENSE

Apache 2.0 © [2024](https://github.com/Anush008/fastembed-rs/blob/main/LICENSE)<|MERGE_RESOLUTION|>--- conflicted
+++ resolved
@@ -156,13 +156,7 @@
 println!("Rerank result: {:?}", results);
 ```
 
-<<<<<<< HEAD
-Alternatively, raw `.onnx` files can be loaded through the `UserDefinedEmbeddingModel` struct (for "bring your own" text embedding models) using `TextEmbedding::try_new_from_user_defined(...)`. Similarly,
-"bring your own" image embedding models can be loaded using the `UserDefinedImageEmbeddingModel` struct and `ImageEmbedding::try_new_from_user_defined(...)`,
-"bring your own" reranking models can be loaded using the `UserDefinedRerankingModel` struct and `TextRerank::try_new_from_user_defined(...)`.
-=======
 Alternatively, local model files can be used for inference via the `try_new_from_user_defined(...)` methods of respective structs.
->>>>>>> 38db1897
 For example:
 
 ```rust
