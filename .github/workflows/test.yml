name: "Cargo Tests"
on:
    pull_request:
      types:
        - opened
        - edited
        - synchronize
        - reopened
    schedule:
      - cron: 0 0 * * *
  
env:
  CARGO_TERM_COLOR: always
  RUSTFLAGS: "-Dwarnings"

jobs:
  test:

    strategy:
      matrix:
        os:
          - ubuntu-latest
          - [flyci-macos-14-m2, wingman]
          - windows-latest

    runs-on: ${{ matrix.os }}

    steps:
      - uses: actions/checkout@v3

<<<<<<< HEAD
      - uses: actions/cache@v3
        with:
          path: |
            ~/.cargo/bin/
            ~/.cargo/registry/index/
            ~/.cargo/registry/cache/
            ~/.cargo/git/db/
            ~/.cache/ort.pyke.io
            target/
          key: ${{ runner.os }}-cargo-${{ hashFiles('**/Cargo.toml') }}

=======
>>>>>>> 731a7f54
      - name: Cargo Test
        run: cargo test

      - name: Cargo Test Offline
        run: cargo test --no-default-features --features ort-download-binaries

      - name: Cargo Clippy
        run: cargo clippy

      - name: Cargo FMT
        run: cargo fmt --all -- --check<|MERGE_RESOLUTION|>--- conflicted
+++ resolved
@@ -28,20 +28,6 @@
     steps:
       - uses: actions/checkout@v3
 
-<<<<<<< HEAD
-      - uses: actions/cache@v3
-        with:
-          path: |
-            ~/.cargo/bin/
-            ~/.cargo/registry/index/
-            ~/.cargo/registry/cache/
-            ~/.cargo/git/db/
-            ~/.cache/ort.pyke.io
-            target/
-          key: ${{ runner.os }}-cargo-${{ hashFiles('**/Cargo.toml') }}
-
-=======
->>>>>>> 731a7f54
       - name: Cargo Test
         run: cargo test
 
