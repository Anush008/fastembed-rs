--- conflicted
+++ resolved
@@ -68,12 +68,8 @@
 #[derive(Debug, Clone, PartialEq, Eq)]
 pub struct UserDefinedEmbeddingModel {
     pub onnx_file: Vec<u8>,
-<<<<<<< HEAD
     pub tokenizer_file: Vec<u8>,
-=======
-    pub tokenizer_files: TokenizerFiles,
     pub pooling: Option<Pooling>,
->>>>>>> 4f09b684
 }
 
 /// Rust representation of the TextEmbedding model
@@ -149,12 +145,7 @@
             .with_intra_threads(threads)?
             .commit_from_file(model_file_reference)?;
 
-<<<<<<< HEAD
-        Ok(Self::new(tokenizer, session))
-=======
-        let tokenizer = load_tokenizer_hf_hub(model_repo, max_length)?;
         Ok(Self::new(tokenizer, session, post_processing))
->>>>>>> 4f09b684
     }
 
     /// Create a TextEmbedding instance from model files provided by the user.
@@ -176,14 +167,9 @@
             .with_intra_threads(threads)?
             .commit_from_memory(&model.onnx_file)?;
 
-<<<<<<< HEAD
         let tokenizer = Tokenizer::from_bytes(model.tokenizer_file)
             .map_err(|err| anyhow!("Failed to load tokenizer: {}", err))?;
-        Ok(Self::new(tokenizer, session))
-=======
-        let tokenizer = load_tokenizer(model.tokenizer_files, max_length)?;
         Ok(Self::new(tokenizer, session, model.pooling))
->>>>>>> 4f09b684
     }
 
     /// Private method to return an instance
