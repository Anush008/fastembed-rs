use std::fs;
use std::path::Path;

use hf_hub::Repo;
use rayon::iter::{IntoParallelRefIterator, ParallelIterator};

use crate::common::{TokenizerFiles, DEFAULT_CACHE_DIR};
use crate::pooling::Pooling;
use crate::sparse_text_embedding::SparseTextEmbedding;
use crate::{
<<<<<<< HEAD
    read_file_to_bytes, EmbeddingModel, ImageEmbedding, ImageInitOptions, InitOptions,
    InitOptionsUserDefined, RerankInitOptions, RerankInitOptionsUserDefined, RerankerModel,
    SparseInitOptions, TextEmbedding, TextRerank, UserDefinedEmbeddingModel,
=======
    read_file_to_bytes, Embedding, EmbeddingModel, InitOptions, InitOptionsUserDefined,
    QuantizationMode, RerankInitOptions, RerankInitOptionsUserDefined, RerankerModel,
    SparseInitOptions, TextEmbedding, TextRerank, TokenizerFiles, UserDefinedEmbeddingModel,
>>>>>>> 51686c36
    UserDefinedRerankingModel,
};

/// A small epsilon value for floating point comparisons.
const EPS: f32 = 1e-4;

/// Precalculated embeddings for the supported models using #99
/// (4f09b6842ce1fcfaf6362678afcad9a176e05304).
///
/// These are the sum of all embedding values for each document. While not
/// perfect, they should be good enough to verify that the embeddings are being
/// generated correctly.
///
/// If you have just inserted a new `EmbeddingModel` variant, please update the
/// expected embeddings.
///
/// # Returns
///
/// If the embeddings are correct, this function returns `Ok(())`. If there are
/// any mismatches, it returns `Err(Vec<usize>)` with the indices of the
/// mismatched embeddings.
#[allow(unreachable_patterns)]
fn verify_embeddings(model: &EmbeddingModel, embeddings: &[Embedding]) -> Result<(), Vec<usize>> {
    let expected = match model {
        EmbeddingModel::AllMiniLML12V2 => [-0.12147753, 0.30144796, -0.06882502, -0.6303331],
        EmbeddingModel::AllMiniLML12V2Q => [-0.07808663, 0.27919534, -0.0770612, -0.75660324],
        EmbeddingModel::AllMiniLML6V2 => [0.59605527, 0.36542925, -0.16450031, -0.40903988],
        EmbeddingModel::AllMiniLML6V2Q => [0.5677276, 0.40180072, -0.15454668, -0.4672576],
        EmbeddingModel::BGEBaseENV15 => [-0.51290065, -0.4844747, -0.53036124, -0.5337459],
        EmbeddingModel::BGEBaseENV15Q => [-0.5130697, -0.48461288, -0.53067875, -0.5337806],
        EmbeddingModel::BGELargeENV15 => [-0.19347441, -0.28394595, -0.1549195, -0.22201893],
        EmbeddingModel::BGELargeENV15Q => [-0.19366685, -0.2842059, -0.15471499, -0.22216901],
        EmbeddingModel::BGESmallENV15 => [0.09881669, 0.15151203, 0.12057499, 0.13641948],
        EmbeddingModel::BGESmallENV15Q => [0.09881936, 0.15154803, 0.12057378, 0.13639033],
        EmbeddingModel::BGESmallZHV15 => [-1.1194772, -1.0928253, -1.0325904, -1.0050416],
        EmbeddingModel::GTEBaseENV15 => [-1.6900877, -1.7148916, -1.7333382, -1.5121834],
        EmbeddingModel::GTEBaseENV15Q => [-1.7032102, -1.7076654, -1.729326, -1.5317788],
        EmbeddingModel::GTELargeENV15 => [-1.6457459, -1.6582386, -1.6809471, -1.6070237],
        EmbeddingModel::GTELargeENV15Q => [-1.6044945, -1.6469251, -1.6828246, -1.6265479],
        EmbeddingModel::MultilingualE5Base => [-0.057211064, -0.14287914, -0.071678676, -0.17549144],
        EmbeddingModel::MultilingualE5Large => [-0.7473163, -0.76040405, -0.7537941, -0.72920954],
        EmbeddingModel::MultilingualE5Small => [-0.2640718, -0.13929011, -0.08091972, -0.12388548],
        EmbeddingModel::MxbaiEmbedLargeV1 => [-0.2032495, -0.29803938, -0.15803768, -0.23155808],
        EmbeddingModel::MxbaiEmbedLargeV1Q => [-0.1811538, -0.2884392, -0.1636593, -0.21548103],
        EmbeddingModel::NomicEmbedTextV1 => [0.13788113, 0.10750078, 0.050809078, 0.09284662],
        EmbeddingModel::NomicEmbedTextV15 => [0.1932303, 0.13795732, 0.14700879, 0.14940643],
        EmbeddingModel::NomicEmbedTextV15Q => [0.20999804, 0.13103808, 0.14427708, 0.13452803],
        EmbeddingModel::ParaphraseMLMiniLML12V2 => [-0.07795018, -0.059113946, -0.043668486, -0.1880083],
        EmbeddingModel::ParaphraseMLMiniLML12V2Q => [-0.07749095, -0.058981877, -0.043487836, -0.18775631],
        EmbeddingModel::ParaphraseMLMpnetBaseV2 => [0.39132136, 0.49490625, 0.65497226, 0.34237382],
        _ => panic!("Model {model} not found. If you have just inserted this `EmbeddingModel` variant, please update the expected embeddings."),
    };

    let mismatched_indices = embeddings
        .iter()
        .map(|embedding| embedding.iter().sum::<f32>())
        .zip(expected.iter())
        .enumerate()
        .filter_map(|(i, (sum, &expected))| {
            if (sum - expected).abs() > EPS {
                eprintln!(
                    "Mismatched embeddings for model {model} at index {i}: {sum} != {expected}",
                    model = model,
                    i = i,
                    sum = sum,
                    expected = expected
                );
                Some(i)
            } else {
                None
            }
        })
        .collect::<Vec<_>>();

    if mismatched_indices.is_empty() {
        Ok(())
    } else {
        Err(mismatched_indices)
    }
}

<<<<<<< HEAD
            assert_eq!(embeddings.len(), documents.len());
            for embedding in embeddings {
                assert_eq!(embedding.len(), supported_model.dim);
            }

            // Clear the model cache to avoid running out of space on GitHub Actions.
            clean_cache(supported_model.model_code.clone())
        });
=======
macro_rules! create_embeddings_test {
    (
        name: $name:ident,
        batch_size: $batch_size:expr,
    ) => {
        #[test]
        fn $name() {
            TextEmbedding::list_supported_models()
                .par_iter()
                .for_each(|supported_model| {
                    let model: TextEmbedding = TextEmbedding::try_new(InitOptions {
                        model_name: supported_model.model.clone(),
                        ..Default::default()
                    })
                    .unwrap();

                    let documents = vec![
                        "Hello, World!",
                        "This is an example passage.",
                        "fastembed-rs is licensed under Apache-2.0",
                        "Some other short text here blah blah blah",
                    ];

                    // Generate embeddings with the default batch size, 256
                    let batch_size = $batch_size;
                    let embeddings = model.embed(documents.clone(), batch_size);

                    if matches!(
                        (batch_size, supported_model.model.get_quantization_mode()),
                        (Some(n), QuantizationMode::Dynamic) if n < documents.len()
                    ) {
                        // For Dynamic quantization, the batch size must be greater than or equal to the number of documents
                        // Otherwise, an error is expected
                        assert!(embeddings.is_err(), "Expected error for batch size < document count for {model} using dynamic quantization.", model=supported_model.model);
                    } else {
                        let embeddings = embeddings.unwrap_or_else(
                            |exc| panic!("Expected embeddings for {model} to be generated successfully: {exc}", model=supported_model.model, exc=exc),
                        );
                        assert_eq!(embeddings.len(), documents.len());

                        for embedding in &embeddings {
                            assert_eq!(embedding.len(), supported_model.dim);
                        }

                        match verify_embeddings(&supported_model.model, &embeddings) {
                            Ok(_) => {}
                            Err(mismatched_indices) => {
                                panic!(
                                    "Mismatched embeddings for model {model}: {sentences:?}",
                                    model = supported_model.model,
                                    sentences = &mismatched_indices
                                        .iter()
                                        .map(|&i| documents[i])
                                        .collect::<Vec<_>>()
                                );
                            }
                        }
                    }
                });
        }

    };
>>>>>>> 51686c36
}
create_embeddings_test!(
    name: test_batch_size_default,
    batch_size: None,
);
create_embeddings_test!(
    name: test_batch_size_less_than_document_count,
    batch_size: Some(3),
);

#[test]
fn test_sparse_embeddings() {
    SparseTextEmbedding::list_supported_models()
        .par_iter()
        .for_each(|supported_model| {
            let model: SparseTextEmbedding = SparseTextEmbedding::try_new(SparseInitOptions {
                model_name: supported_model.model.clone(),
                ..Default::default()
            })
            .unwrap();

            let documents = vec![
                "Hello, World!",
                "This is an example passage.",
                "fastembed-rs is licensed under Apache-2.0",
                "Some other short text here blah blah blah",
            ];

            // Generate embeddings with the default batch size, 256
            let embeddings = model.embed(documents.clone(), None).unwrap();

            assert_eq!(embeddings.len(), documents.len());
            embeddings.into_iter().for_each(|embedding| {
                assert!(embedding.values.iter().all(|&v| v > 0.0));
                assert!(embedding.indices.len() < 100);
                assert_eq!(embedding.indices.len(), embedding.values.len());
            });

            // Clear the model cache to avoid running out of space on GitHub Actions.
            clean_cache(supported_model.model_code.clone())
        });
}

#[test]
fn test_user_defined_embedding_model() {
    // Constitute the model in order to ensure it's downloaded and cached
    let test_model_info = TextEmbedding::get_model_info(&EmbeddingModel::AllMiniLML6V2).unwrap();
    let pooling = Some(Pooling::Mean);

    TextEmbedding::try_new(InitOptions {
        model_name: test_model_info.model.clone(),
        ..Default::default()
    })
    .unwrap();

    // Get the directory of the model
    let model_name = test_model_info.model_code.replace('/', "--");
    let model_dir = Path::new(DEFAULT_CACHE_DIR).join(format!("models--{}", model_name));

    // Find the "snapshots" sub-directory
    let snapshots_dir = model_dir.join("snapshots");

    // Get the first sub-directory in snapshots
    let model_files_dir = snapshots_dir
        .read_dir()
        .unwrap()
        .next()
        .unwrap()
        .unwrap()
        .path();

    // FInd the onnx file - it will be any file ending with .onnx
    let onnx_file = read_file_to_bytes(
        &model_files_dir
            .read_dir()
            .unwrap()
            .find(|entry| {
                entry
                    .as_ref()
                    .unwrap()
                    .path()
                    .extension()
                    .unwrap()
                    .to_str()
                    .unwrap()
                    == "onnx"
            })
            .unwrap()
            .unwrap()
            .path(),
    )
    .expect("Could not read onnx file");

    // Load the tokenizer files
    let tokenizer_files = TokenizerFiles {
        tokenizer_file: read_file_to_bytes(&model_files_dir.join("tokenizer.json"))
            .expect("Could not read tokenizer.json"),
        config_file: read_file_to_bytes(&model_files_dir.join("config.json"))
            .expect("Could not read config.json"),
        special_tokens_map_file: read_file_to_bytes(
            &model_files_dir.join("special_tokens_map.json"),
        )
        .expect("Could not read special_tokens_map.json"),
        tokenizer_config_file: read_file_to_bytes(&model_files_dir.join("tokenizer_config.json"))
            .expect("Could not read tokenizer_config.json"),
    };
    // Create a UserDefinedEmbeddingModel
    let user_defined_model = UserDefinedEmbeddingModel {
        onnx_file,
        tokenizer_files,
        pooling,
        quantization: QuantizationMode::None,
    };

    // Try creating a TextEmbedding instance from the user-defined model
    let user_defined_text_embedding = TextEmbedding::try_new_from_user_defined(
        user_defined_model,
        InitOptionsUserDefined::default(),
    )
    .unwrap();

    let documents = vec![
        "Hello, World!",
        "This is an example passage.",
        "fastembed-rs is licensed under Apache-2.0",
        "Some other short text here blah blah blah",
    ];

    // Generate embeddings over documents
    let embeddings = user_defined_text_embedding
        .embed(documents.clone(), None)
        .unwrap();
    assert_eq!(embeddings.len(), documents.len());
    for embedding in embeddings {
        assert_eq!(embedding.len(), test_model_info.dim);
    }
}

#[test]
fn test_rerank() {
    TextRerank::list_supported_models()
        .par_iter()
        .for_each(|supported_model| {

        let result = TextRerank::try_new(RerankInitOptions {
            model_name: supported_model.model.clone(),
            show_download_progress: true,
            ..Default::default()
        })
        .unwrap();

        let documents = vec![
            "hi",
            "The giant panda, sometimes called a panda bear or simply panda, is a bear species endemic to China.",
            "panda is an animal",
            "i dont know",
            "kind of mammal",
        ];

        let results = result
            .rerank("what is panda?", documents.clone(), true, None)
            .unwrap();

        assert_eq!(results.len(), documents.len(), "rerank model {:?} failed", supported_model);
        assert_eq!(results[0].document.as_ref().unwrap(), "panda is an animal");
        assert_eq!(results[1].document.as_ref().unwrap(), "The giant panda, sometimes called a panda bear or simply panda, is a bear species endemic to China.");

        // Clear the model cache to avoid running out of space on GitHub Actions.
        clean_cache(supported_model.model_code.clone())
    });
}

#[test]
fn test_user_defined_reranking_model() {
    // Constitute the model in order to ensure it's downloaded and cached
    let test_model_info: crate::RerankerModelInfo =
        TextRerank::get_model_info(&RerankerModel::JINARerankerV1TurboEn);

    TextRerank::try_new(RerankInitOptions {
        model_name: test_model_info.model,
        ..Default::default()
    })
    .unwrap();

    // Get the directory of the model
    let model_name = test_model_info.model_code.replace('/', "--");
    let model_dir = Path::new(DEFAULT_CACHE_DIR).join(format!("models--{}", model_name));

    // Find the "snapshots" sub-directory
    let snapshots_dir = model_dir.join("snapshots");

    // Get the first sub-directory in snapshots
    let model_files_dir = snapshots_dir
        .read_dir()
        .unwrap()
        .next()
        .unwrap()
        .unwrap()
        .path();

    // FInd the onnx file - it will be any file in ./onnx ending with .onnx
    let onnx_file = read_file_to_bytes(
        &model_files_dir
            .join("onnx")
            .read_dir()
            .unwrap()
            .find(|entry| {
                entry
                    .as_ref()
                    .unwrap()
                    .path()
                    .extension()
                    .unwrap()
                    .to_str()
                    .unwrap()
                    == "onnx"
            })
            .unwrap()
            .unwrap()
            .path(),
    )
    .expect("Could not read onnx file");

    // Load the tokenizer files
    let tokenizer_files = TokenizerFiles {
        tokenizer_file: read_file_to_bytes(&model_files_dir.join("tokenizer.json"))
            .expect("Could not read tokenizer.json"),
        config_file: read_file_to_bytes(&model_files_dir.join("config.json"))
            .expect("Could not read config.json"),
        special_tokens_map_file: read_file_to_bytes(
            &model_files_dir.join("special_tokens_map.json"),
        )
        .expect("Could not read special_tokens_map.json"),
        tokenizer_config_file: read_file_to_bytes(&model_files_dir.join("tokenizer_config.json"))
            .expect("Could not read tokenizer_config.json"),
    };
    // Create a UserDefinedEmbeddingModel
    let user_defined_model = UserDefinedRerankingModel {
        onnx_file,
        tokenizer_files,
    };

    // Try creating a TextEmbedding instance from the user-defined model
    let user_defined_reranker = TextRerank::try_new_from_user_defined(
        user_defined_model,
        RerankInitOptionsUserDefined::default(),
    )
    .unwrap();

    let documents = vec![
        "Hello, World!",
        "This is an example passage.",
        "fastembed-rs is licensed under Apache-2.0",
        "Some other short text here blah blah blah",
    ];

    // Generate embeddings over documents
    let results = user_defined_reranker
        .rerank("Ciao, Earth!", documents.clone(), false, None)
        .unwrap();

    assert_eq!(results.len(), documents.len());
    assert_eq!(results.first().unwrap().index, 0);
}

#[test]
fn test_image_embedding_model() {
    ImageEmbedding::list_supported_models()
        .par_iter()
        .for_each(|supported_model| {
            let model: ImageEmbedding = ImageEmbedding::try_new(ImageInitOptions {
                model_name: supported_model.model.clone(),
                ..Default::default()
            })
            .unwrap();

            let images = vec!["assets/image_0.png", "assets/image_1.png"];

            // Generate embeddings with the default batch size, 256
            let embeddings = model.embed(images.clone(), None).unwrap();

            assert_eq!(embeddings.len(), images.len());
            for embedding in embeddings {
                assert_eq!(embedding.len(), supported_model.dim);
            }

            // Clear the model cache to avoid running out of space on GitHub Actions.
            clean_cache(supported_model.model_code.clone())
        });
}

fn clean_cache(model_code: String) {
    let repo = Repo::model(model_code);
    let cache_dir = format!("{}/{}", DEFAULT_CACHE_DIR, repo.folder_name());
    fs::remove_dir_all(cache_dir).ok();
}
// This is item "test-environment-aeghhgwpe-pro02a" of the [Aguana corpus](http://argumentation.bplaced.net/arguana/data)
fn get_sample_text() -> String {
    let t = "animals environment general health health general weight philosophy ethics Being vegetarian helps the environment  Becoming a vegetarian is an environmentally friendly thing to do. Modern farming is one of the main sources of pollution in our rivers. Beef farming is one of the main causes of deforestation, and as long as people continue to buy fast food in their billions, there will be a financial incentive to continue cutting down trees to make room for cattle. Because of our desire to eat fish, our rivers and seas are being emptied of fish and many species are facing extinction. Energy resources are used up much more greedily by meat farming than my farming cereals, pulses etc. Eating meat and fish not only causes cruelty to animals, it causes serious harm to the environment and to biodiversity. For example consider Meat production related pollution and deforestation  At Toronto\u{2019}s 1992 Royal Agricultural Winter Fair, Agriculture Canada displayed two contrasting statistics: \u{201c}it takes four football fields of land (about 1.6 hectares) to feed each Canadian\u{201d} and \u{201c}one apple tree produces enough fruit to make 320 pies.\u{201d} Think about it \u{2014} a couple of apple trees and a few rows of wheat on a mere fraction of a hectare could produce enough food for one person! [1]  The 2006 U.N. Food and Agriculture Organization (FAO) report concluded that worldwide livestock farming generates 18% of the planet's greenhouse gas emissions \u{2014} by comparison, all the world's cars, trains, planes and boats account for a combined 13% of greenhouse gas emissions. [2]  As a result of the above point producing meat damages the environment. The demand for meat drives deforestation. Daniel Cesar Avelino of Brazil's Federal Public Prosecution Office says \u{201c}We know that the single biggest driver of deforestation in the Amazon is cattle.\u{201d} This clearing of tropical rainforests such as the Amazon for agriculture is estimated to produce 17% of the world's greenhouse gas emissions. [3] Not only this but the production of meat takes a lot more energy than it ultimately gives us chicken meat production consumes energy in a 4:1 ratio to protein output; beef cattle production requires an energy input to protein output ratio of 54:1.  The same is true with water use due to the same phenomenon of meat being inefficient to produce in terms of the amount of grain needed to produce the same weight of meat, production requires a lot of water. Water is another scarce resource that we will soon not have enough of in various areas of the globe. Grain-fed beef production takes 100,000 liters of water for every kilogram of food. Raising broiler chickens takes 3,500 liters of water to make a kilogram of meat. In comparison, soybean production uses 2,000 liters for kilogram of food produced; rice, 1,912; wheat, 900; and potatoes, 500 liters. [4] This is while there are areas of the globe that have severe water shortages. With farming using up to 70 times more water than is used for domestic purposes: cooking and washing. A third of the population of the world is already suffering from a shortage of water. [5] Groundwater levels are falling all over the world and rivers are beginning to dry up. Already some of the biggest rivers such as China\u{2019}s Yellow river do not reach the sea. [6]  With a rising population becoming vegetarian is the only responsible way to eat.  [1] Stephen Leckie, \u{2018}How Meat-centred Eating Patterns Affect Food Security and the Environment\u{2019}, International development research center  [2] Bryan Walsh, Meat: Making Global Warming Worse, Time magazine, 10 September 2008 .  [3] David Adam, Supermarket suppliers \u{2018}helping to destroy Amazon rainforest\u{2019}, The Guardian, 21st June 2009.  [4] Roger Segelken, U.S. could feed 800 million people with grain that livestock eat, Cornell Science News, 7th August 1997.  [5] Fiona Harvey, Water scarcity affects one in three, FT.com, 21st August 2003  [6] Rupert Wingfield-Hayes, Yellow river \u{2018}drying up\u{2019}, BBC News, 29th July 2004";
    t.to_string()
}
#[test]
fn test_batch_size_does_not_change_output() {
    let model = TextEmbedding::try_new(InitOptions {
        model_name: EmbeddingModel::AllMiniLML6V2,
        max_length: 384,
        show_download_progress: true,
        ..Default::default()
    })
    .expect("Create model succesfully");

    let sentences = vec![
        "Books are no more threatened by Kindle than stairs by elevators.",
        "You are who you are when nobody's watching.",
        "An original idea. That can't be too hard. The library must be full of them.",
        "Gaia visited her daughter Mnemosyne, who was busy being unpronounceable.",
        "You can never be overdressed or overeducated.",
        "I don't want to go to heaven. None of my friends are there.",
        "I never travel without my diary. One should always have something sensational to read in the train.",
        "I can resist anything except temptation.",
        "It is absurd to divide people into good and bad. People are either charming or tedious."
    ];

    let single_batch = model
        .embed(sentences.clone(), None)
        .expect("create successfully");
    let small_batch = model
        .embed(sentences, Some(3))
        .expect("create successfully");

    assert_eq!(single_batch.len(), small_batch.len());
    for (a, b) in single_batch.into_iter().zip(small_batch.into_iter()) {
        assert!(a == b, "Expect each sentence embedding are equal.");
    }
}

#[test]
fn test_bgesmallen1point5_match_python_counterpart() {
    let model = TextEmbedding::try_new(InitOptions {
        model_name: EmbeddingModel::BGESmallENV15,
        max_length: 384,
        show_download_progress: true,
        ..Default::default()
    })
    .expect("Create model succesfully");
    let text = get_sample_text();

    // baseline is generated in python using Xenova/bge-small-en-v1.5.onnx
    // Tokenize with python SentenceTransformer("BAAI/bge-small-en-v1.5") default tokenizer
    // with (text, padding="max_length",max_length=384,truncation=True, return_tensors="np").
    // Normalized and pooled with SentenceTransformer("BAAI/bge-small-en-v1.5") default pooling settings.
    // we only take a 10 items to keep the test file polite
    let baseline: Vec<f32> = vec![
        4.208_193_7e-2,
        -2.748_133_2e-2,
        6.742_810_5e-2,
        2.282_790_5e-2,
        4.257_192e-2,
        -4.163_983_5e-2,
        6.814_807_4e-6,
        -9.643_933e-3,
        -3.475_583e-3,
        6.606_272e-2,
    ];

    let embeddings = model.embed(vec![text], None).expect("create successfully");
    let tolerance: f32 = 1e-3;
    for (expected, actual) in embeddings[0]
        .clone()
        .into_iter()
        .take(baseline.len())
        .zip(baseline.into_iter())
    {
        assert!((expected - actual).abs() < tolerance);
    }
}

#[test]
fn test_allminilml6v2_match_python_counterpart() {
    let model = TextEmbedding::try_new(InitOptions {
        model_name: EmbeddingModel::AllMiniLML6V2,
        max_length: 384,
        show_download_progress: true,
        ..Default::default()
    })
    .expect("Create model succesfully");

    let text = get_sample_text();

    // baseline is generated in python using qdrant/all-mini-lm-l6-v2.onnx
    // Tokenizer with python SentenceTransformer("all-mini-lm-l6-v2") default tokenizer
    // with (text, padding="max_length",max_length=384,truncation=True, return_tensors="np").
    // Normalized and pooled with SentenceTransformer("all-mini-lm-l6-v2") default pooling settings.
    // we only take a 10 items to keep the test file polite
    let baseline: Vec<f32> = vec![
        3.510_517_6e-2,
        1.046_043e-2,
        3.767_998_5e-2,
        7.073_633_4e-2,
        9.097_775e-2,
        -2.507_714_7e-2,
        -2.214_382e-2,
        -1.016_435_9e-2,
        4.660_127_3e-2,
        7.431_366e-2,
    ];

    let embeddings = model.embed(vec![text], None).expect("create successfully");
    let tolerance: f32 = 1e-6;
    for (expected, actual) in embeddings[0]
        .clone()
        .into_iter()
        .take(baseline.len())
        .zip(baseline.into_iter())
    {
        assert!((expected - actual).abs() < tolerance);
    }
}<|MERGE_RESOLUTION|>--- conflicted
+++ resolved
@@ -8,15 +8,9 @@
 use crate::pooling::Pooling;
 use crate::sparse_text_embedding::SparseTextEmbedding;
 use crate::{
-<<<<<<< HEAD
-    read_file_to_bytes, EmbeddingModel, ImageEmbedding, ImageInitOptions, InitOptions,
-    InitOptionsUserDefined, RerankInitOptions, RerankInitOptionsUserDefined, RerankerModel,
-    SparseInitOptions, TextEmbedding, TextRerank, UserDefinedEmbeddingModel,
-=======
     read_file_to_bytes, Embedding, EmbeddingModel, InitOptions, InitOptionsUserDefined,
     QuantizationMode, RerankInitOptions, RerankInitOptionsUserDefined, RerankerModel,
     SparseInitOptions, TextEmbedding, TextRerank, TokenizerFiles, UserDefinedEmbeddingModel,
->>>>>>> 51686c36
     UserDefinedRerankingModel,
 };
 
@@ -98,16 +92,6 @@
     }
 }
 
-<<<<<<< HEAD
-            assert_eq!(embeddings.len(), documents.len());
-            for embedding in embeddings {
-                assert_eq!(embedding.len(), supported_model.dim);
-            }
-
-            // Clear the model cache to avoid running out of space on GitHub Actions.
-            clean_cache(supported_model.model_code.clone())
-        });
-=======
 macro_rules! create_embeddings_test {
     (
         name: $name:ident,
@@ -170,7 +154,6 @@
         }
 
     };
->>>>>>> 51686c36
 }
 create_embeddings_test!(
     name: test_batch_size_default,
