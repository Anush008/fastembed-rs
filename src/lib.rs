--- conflicted
+++ resolved
@@ -296,8 +296,9 @@
         let mut tokenizer =
             tokenizers::Tokenizer::from_file(tokenizer_path).map_err(|e| anyhow::Error::msg(e))?;
 
-        let max_length =
-            max_length.min(tokenizer_config["model_max_length"].as_u64().unwrap() as usize);
+        //For BGEBaseSmall, the model_max_length value is set to 1000000000000000019884624838656. Which fits in a f64
+        let model_max_length = tokenizer_config["model_max_length"].as_f64().unwrap();
+        let max_length = max_length.min(model_max_length as usize);
         let pad_id = config["pad_token_id"]
             .as_u64()
             .expect("couldn't parse pad_token_id") as u32;
@@ -500,15 +501,7 @@
 #[cfg(test)]
 mod tests {
     use super::*;
-<<<<<<< HEAD
-
-    #[test]
-    fn test_mle5_large() {
-        let model: FlagEmbedding = FlagEmbedding::try_new(InitOptions {
-            model_name: EmbeddingModel::AllMiniLML6V2,
-            show_download_message: false,
-=======
-    const epsilon: f32 = 1e-4;
+    const EPSILON: f32 = 1e-4;
 
     #[test]
     fn test_bgesmall() {
@@ -529,7 +522,7 @@
 
         for (i, v) in expected.into_iter().enumerate() {
             let difference = (v - embeddings[0][i]).abs();
-            assert!(difference < epsilon, "Difference: {}", difference)
+            assert!(difference < EPSILON, "Difference: {}", difference)
         }
     }
 
@@ -551,7 +544,7 @@
 
         for (i, v) in expected.into_iter().enumerate() {
             let difference = (v - embeddings[0][i]).abs();
-            assert!(difference < epsilon, "Difference: {}", difference)
+            assert!(difference < EPSILON, "Difference: {}", difference)
         }
     }
 
@@ -559,61 +552,45 @@
     fn test_allminilm() {
         let model: FlagEmbedding = FlagEmbedding::try_new(InitOptions {
             model_name: EmbeddingModel::AllMiniLML6V2,
->>>>>>> b01c93d1
             ..Default::default()
         })
         .unwrap();
 
-<<<<<<< HEAD
-        let documents = vec![
-            "passage: Hello, World!",
-            "query: Hello, World!",
-            "passage: This is an example passage.",
-            // You can leave out the prefix but it's recommended
-            "fastembed-rs is licensed under MIT",
-        ];
-=======
         let expected: Vec<f32> = vec![
             0.02591, 0.00573, 0.01147, 0.03796, -0.0232, -0.0549, 0.01404, -0.0107, -0.0244,
             -0.01822,
         ];
         let documents = vec!["hello world"];
->>>>>>> b01c93d1
 
         // Generate embeddings with the default batch size, 256
         let embeddings = model.embed(documents, None).unwrap();
 
-<<<<<<< HEAD
-        println!("Embeddings length: {}", embeddings.len());
-    }
-=======
         for (i, v) in expected.into_iter().enumerate() {
             let difference = (v - embeddings[0][i]).abs();
-            assert!(difference < epsilon, "Difference: {}", difference)
-        }
-    }
-
-    // #[test]
-    // fn test_mle5large() {
-    //     let model: FlagEmbedding = FlagEmbedding::try_new(InitOptions {
-    //         model_name: EmbeddingModel::MLE5Large,
-    //         ..Default::default()
-    //     })
-    //     .unwrap();
-
-    //     let expected: Vec<f32> = vec![
-    //         0.00961, 0.00443, 0.00658, -0.03532, 0.00703, -0.02878, -0.03671, 0.03482, 0.06343,
-    //         -0.04731,
-    //     ];
-    //     let documents = vec!["hello world"];
-
-    //     // Generate embeddings with the default batch size, 256
-    //     let embeddings = model.embed(documents, None).unwrap();
-    
-    //     for (i, v) in expected.into_iter().enumerate() {
-    //         let difference = (v - embeddings[0][i]).abs();
-    //         assert!(difference < epsilon, "Difference: {}", difference)
-    //     }
-    // }
->>>>>>> b01c93d1
+            assert!(difference < EPSILON, "Difference: {}", difference)
+        }
+    }
+
+    #[test]
+    fn test_mle5large() {
+        let model: FlagEmbedding = FlagEmbedding::try_new(InitOptions {
+            model_name: EmbeddingModel::MLE5Large,
+            ..Default::default()
+        })
+        .unwrap();
+
+        let expected: Vec<f32> = vec![
+            0.00961, 0.00443, 0.00658, -0.03532, 0.00703, -0.02878, -0.03671, 0.03482, 0.06343,
+            -0.04731,
+        ];
+        let documents = vec!["hello world"];
+
+        // Generate embeddings with the default batch size, 256
+        let embeddings = model.embed(documents, None).unwrap();
+
+        for (i, v) in expected.into_iter().enumerate() {
+            let difference = (v - embeddings[0][i]).abs();
+            assert!(difference < EPSILON, "Difference: {}", difference)
+        }
+    }
 }