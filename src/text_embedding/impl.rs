--- conflicted
+++ resolved
@@ -230,7 +230,6 @@
             _ => Ok(batch_size.unwrap_or(DEFAULT_BATCH_SIZE)),
         }?;
 
-<<<<<<< HEAD
         let batches =
             // anyhow::Result::<Vec<_>>::from_par_iter(texts.par_chunks(batch_size).map(|batch| {
                 anyhow::Result::<Vec<_>>::from_iter(texts.chunks(batch_size).map(|batch| {
@@ -240,59 +239,6 @@
                     anyhow::Error::msg(e.to_string()).context("Failed to encode the batch.")
                 })?;
 
-                // Extract the encoding length and batch size
-                let encoding_length = encodings[0].len();
-                let batch_size = batch.len();
-
-                let max_size = encoding_length * batch_size;
-
-                // Preallocate arrays with the maximum size
-                let mut ids_array = Vec::with_capacity(max_size);
-                let mut mask_array = Vec::with_capacity(max_size);
-                let mut typeids_array = Vec::with_capacity(max_size);
-
-                // Not using par_iter because the closure needs to be FnMut
-                encodings.iter().for_each(|encoding| {
-                    let ids = encoding.get_ids();
-                    let mask = encoding.get_attention_mask();
-                    let typeids = encoding.get_type_ids();
-
-                    // Extend the preallocated arrays with the current encoding
-                    // Requires the closure to be FnMut
-                    ids_array.extend(ids.iter().map(|x| *x as i64));
-                    mask_array.extend(mask.iter().map(|x| *x as i64));
-                    typeids_array.extend(typeids.iter().map(|x| *x as i64));
-                });
-
-                // Create CowArrays from vectors
-                let inputs_ids_array =
-                    Array::from_shape_vec((batch_size, encoding_length), ids_array)?;
-
-                let attention_mask_array =
-                    Array::from_shape_vec((batch_size, encoding_length), mask_array)?;
-
-                let token_type_ids_array =
-                    Array::from_shape_vec((batch_size, encoding_length), typeids_array)?;
-
-                let mut session_inputs = ort::inputs![
-                    "input_ids" => Value::from_array(inputs_ids_array)?,
-                    "attention_mask" => Value::from_array(attention_mask_array.view())?,
-                ]?;
-
-                if self.need_token_type_ids {
-                    session_inputs.push((
-                        "token_type_ids".into(),
-                        Value::from_array(token_type_ids_array)?.into(),
-                    ));
-                }
-=======
-        let batches = Result::<Vec<_>>::from_par_iter(texts.par_chunks(batch_size).map(|batch| {
-            // Encode the texts in the batch
-            let inputs = batch.iter().map(|text| text.as_ref()).collect();
-            let encodings = self.tokenizer.encode_batch(inputs, true).map_err(|e| {
-                anyhow::Error::msg(e.to_string()).context("Failed to encode the batch.")
-            })?;
-
             // Extract the encoding length and batch size
             let encoding_length = encodings[0].len();
             let batch_size = batch.len();
@@ -337,7 +283,6 @@
                     Value::from_array(token_type_ids_array)?.into(),
                 ));
             }
->>>>>>> 453e2c46
 
             Ok(
                 // Package all the data required for post-processing (e.g. pooling)
