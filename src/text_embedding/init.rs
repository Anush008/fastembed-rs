//! Initialization options for the text embedding models.
//!

use crate::{
    common::{TokenizerFiles, DEFAULT_CACHE_DIR},
    pooling::Pooling,
    EmbeddingModel, QuantizationMode,
};
<<<<<<< HEAD
use ort::{ExecutionProviderDispatch, Session};
use std::{
    num::NonZero,
    path::{Path, PathBuf},
};
=======
use ort::{execution_providers::ExecutionProviderDispatch, session::Session};
use std::path::{Path, PathBuf};
>>>>>>> 453e2c46
use tokenizers::Tokenizer;

use super::{DEFAULT_EMBEDDING_MODEL, DEFAULT_MAX_LENGTH};

/// Options for initializing the TextEmbedding model
#[derive(Debug, Clone)]
#[non_exhaustive]
pub struct InitOptions {
    pub model_name: EmbeddingModel,
    pub execution_providers: Vec<ExecutionProviderDispatch>,
    pub max_length: usize,
    pub cache_dir: PathBuf,
    pub show_download_progress: bool,
    /// parallel execution maximum number of threads, only active when parallel_execution is true
    pub node_thread_nums: NonZero<usize>,
    pub graph_thread_nums: NonZero<usize>,
    pub parallel_execution: bool,
}

impl InitOptions {
    /// Create a new InitOptions with the given model name
    pub fn new(model_name: EmbeddingModel) -> Self {
        Self {
            model_name,
            ..Default::default()
        }
    }

    /// Set the maximum length of the input text
    pub fn with_max_length(mut self, max_length: usize) -> Self {
        self.max_length = max_length;
        self
    }

    /// Set the cache directory for the model files
    pub fn with_cache_dir(mut self, cache_dir: PathBuf) -> Self {
        self.cache_dir = cache_dir;
        self
    }

    /// Set the execution providers for the model
    pub fn with_execution_providers(
        mut self,
        execution_providers: Vec<ExecutionProviderDispatch>,
    ) -> Self {
        self.execution_providers = execution_providers;
        self
    }

    /// Set whether to show download progress
    pub fn with_show_download_progress(mut self, show_download_progress: bool) -> Self {
        self.show_download_progress = show_download_progress;
        self
    }

    /// Set the node number of threads for parallel execution
    pub fn with_node_thread_nums(mut self, thread_nums: NonZero<usize>) -> Self {
        self.node_thread_nums = thread_nums;
        self
    }

    /// Set the graph number of threads for parallel execution
    pub fn with_graph_thread_nums(mut self, thread_nums: NonZero<usize>) -> Self {
        self.graph_thread_nums = thread_nums;
        self
    }

    /// Set whether to use parallel execution
    pub fn with_parallel_execution(mut self, parallel_execution: bool) -> Self {
        self.parallel_execution = parallel_execution;
        if !parallel_execution {
            self.node_thread_nums = NonZero::new(1).unwrap();
            self.graph_thread_nums = NonZero::new(1).unwrap();
        }
        self
    }
}

impl Default for InitOptions {
    fn default() -> Self {
        let thread_nums = std::thread::available_parallelism().unwrap_or(NonZero::new(1).unwrap());
        Self {
            model_name: DEFAULT_EMBEDDING_MODEL,
            execution_providers: Default::default(),
            max_length: DEFAULT_MAX_LENGTH,
            cache_dir: Path::new(DEFAULT_CACHE_DIR).to_path_buf(),
            show_download_progress: true,
            node_thread_nums: thread_nums,
            graph_thread_nums: thread_nums,
            parallel_execution: true,
        }
    }
}

/// Options for initializing UserDefinedEmbeddingModel
///
/// Model files are held by the UserDefinedEmbeddingModel struct
#[derive(Debug, Clone)]
#[non_exhaustive]
pub struct InitOptionsUserDefined {
    pub execution_providers: Vec<ExecutionProviderDispatch>,
    pub max_length: usize,
    /// parallel execution maximum number of threads, only active when parallel_execution is true
    pub node_thread_nums: NonZero<usize>,
    pub graph_thread_nums: NonZero<usize>,
    pub parallel_execution: bool,
}

impl InitOptionsUserDefined {
    pub fn new() -> Self {
        Self {
            ..Default::default()
        }
    }

    pub fn with_execution_providers(
        mut self,
        execution_providers: Vec<ExecutionProviderDispatch>,
    ) -> Self {
        self.execution_providers = execution_providers;
        self
    }

    pub fn with_max_length(mut self, max_length: usize) -> Self {
        self.max_length = max_length;
        self
    }

    pub fn with_node_thread_nums(mut self, thread_nums: NonZero<usize>) -> Self {
        self.node_thread_nums = thread_nums;
        self
    }

    pub fn with_graph_thread_nums(mut self, thread_nums: NonZero<usize>) -> Self {
        self.graph_thread_nums = thread_nums;
        self
    }

    pub fn with_parallel_execution(mut self, parallel_execution: bool) -> Self {
        self.parallel_execution = parallel_execution;
        if !parallel_execution {
            self.node_thread_nums = NonZero::new(1).unwrap();
            self.graph_thread_nums = NonZero::new(1).unwrap();
        }
        self
    }
}

impl Default for InitOptionsUserDefined {
    fn default() -> Self {
        let thread_nums = std::thread::available_parallelism().unwrap_or(NonZero::new(1).unwrap());
        Self {
            execution_providers: Default::default(),
            max_length: DEFAULT_MAX_LENGTH,
            node_thread_nums: thread_nums,
            graph_thread_nums: thread_nums,
            parallel_execution: true,
        }
    }
}

/// Convert InitOptions to InitOptionsUserDefined
///
/// This is useful for when the user wants to use the same options for both the default and user-defined models
impl From<InitOptions> for InitOptionsUserDefined {
    fn from(options: InitOptions) -> Self {
        InitOptionsUserDefined {
            execution_providers: options.execution_providers,
            max_length: options.max_length,
            node_thread_nums: options.node_thread_nums,
            graph_thread_nums: options.graph_thread_nums,
            parallel_execution: options.parallel_execution,
        }
    }
}

/// Struct for "bring your own" embedding models
///
/// The onnx_file and tokenizer_files are expecting the files' bytes
#[derive(Debug, Clone, PartialEq, Eq)]
#[non_exhaustive]
pub struct UserDefinedEmbeddingModel {
    pub onnx_file: Vec<u8>,
    pub tokenizer_files: TokenizerFiles,
    pub pooling: Option<Pooling>,
    pub quantization: QuantizationMode,
}

impl UserDefinedEmbeddingModel {
    pub fn new(onnx_file: Vec<u8>, tokenizer_files: TokenizerFiles) -> Self {
        Self {
            onnx_file,
            tokenizer_files,
            quantization: QuantizationMode::None,
            pooling: None,
        }
    }

    pub fn with_quantization(mut self, quantization: QuantizationMode) -> Self {
        self.quantization = quantization;
        self
    }

    pub fn with_pooling(mut self, pooling: Pooling) -> Self {
        self.pooling = Some(pooling);
        self
    }
}

/// Rust representation of the TextEmbedding model
pub struct TextEmbedding {
    pub tokenizer: Tokenizer,
    pub(crate) pooling: Option<Pooling>,
    pub(crate) session: Session,
    pub(crate) need_token_type_ids: bool,
    pub(crate) quantization: QuantizationMode,
}<|MERGE_RESOLUTION|>--- conflicted
+++ resolved
@@ -6,16 +6,11 @@
     pooling::Pooling,
     EmbeddingModel, QuantizationMode,
 };
-<<<<<<< HEAD
-use ort::{ExecutionProviderDispatch, Session};
+use ort::{execution_providers::ExecutionProviderDispatch, session::Session};
 use std::{
     num::NonZero,
     path::{Path, PathBuf},
 };
-=======
-use ort::{execution_providers::ExecutionProviderDispatch, session::Session};
-use std::path::{Path, PathBuf};
->>>>>>> 453e2c46
 use tokenizers::Tokenizer;
 
 use super::{DEFAULT_EMBEDDING_MODEL, DEFAULT_MAX_LENGTH};
