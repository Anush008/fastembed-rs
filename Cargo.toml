[package]
name = "fastembed"
version = "3.14.1"
edition = "2021"
description = "Rust implementation of https://github.com/qdrant/fastembed"
license = "Apache-2.0"
authors = [
<<<<<<< HEAD
    "Anush008 <anushshetty90@gmail.com>",
    "Josh Niemelä <josh@jniemela.dk>",
    "GrisiaEvy <a115020115@gmail.com>",
    "George MacKerron <georgemackerron@neon.tech>",
    "Timon Vonk <mail@timonv.nl>",
    "Luya Wang <luya.wang@qq.com>",
=======
  "Anush008 <anushshetty90@gmail.com>",
  "Josh Niemelä <josh@jniemela.dk>",
  "GrisiaEvy <a115020115@gmail.com>",
  "George MacKerron <georgemackerron@neon.tech>",
  "Timon Vonk <mail@timonv.nl>",
  "Tri <tri@triandco.com>"
>>>>>>> 4f09b684
]
documentation = "https://docs.rs/fastembed"
repository = "https://github.com/Anush008/fastembed-rs"
homepage = "https://crates.io/crates/fastembed"

# See more keys and their definitions at https://doc.rust-lang.org/cargo/reference/manifest.html

[dependencies]
anyhow = { version = "1" }
hf-hub = { version = "0.3", default-features = false }
image = "0.25.2"
ndarray = { version = "0.15", default-features = false }
ort = { version = "=2.0.0-rc.4", default-features = false, features = [
    "ndarray",
] }
rayon = { version = "1.10", default-features = false }
serde_json = { version = "1" }
tokenizers = { version = "0.19", default-features = false, features = ["onig"] }

[dev-dependencies]
criterion = "0.5.1"

[features]
default = ["ort-download-binaries", "online"]
online = ["hf-hub/online"]
ort-download-binaries = ["ort/download-binaries"]
ort-load-dynamic = ["ort/load-dynamic"]

[[bench]]
name = "embed"
harness = false<|MERGE_RESOLUTION|>--- conflicted
+++ resolved
@@ -5,21 +5,13 @@
 description = "Rust implementation of https://github.com/qdrant/fastembed"
 license = "Apache-2.0"
 authors = [
-<<<<<<< HEAD
     "Anush008 <anushshetty90@gmail.com>",
     "Josh Niemelä <josh@jniemela.dk>",
     "GrisiaEvy <a115020115@gmail.com>",
     "George MacKerron <georgemackerron@neon.tech>",
     "Timon Vonk <mail@timonv.nl>",
     "Luya Wang <luya.wang@qq.com>",
-=======
-  "Anush008 <anushshetty90@gmail.com>",
-  "Josh Niemelä <josh@jniemela.dk>",
-  "GrisiaEvy <a115020115@gmail.com>",
-  "George MacKerron <georgemackerron@neon.tech>",
-  "Timon Vonk <mail@timonv.nl>",
-  "Tri <tri@triandco.com>"
->>>>>>> 4f09b684
+    "Tri <tri@triandco.com>",
 ]
 documentation = "https://docs.rs/fastembed"
 repository = "https://github.com/Anush008/fastembed-rs"
